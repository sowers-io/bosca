--- conflicted
+++ resolved
@@ -1,17 +1,11 @@
 use async_graphql::Error;
-<<<<<<< HEAD
 use bosca_dc_client::client::Client;
-use log::error;
-=======
-use async_nats::jetstream::kv::{Operation, Store};
-use futures_util::{StreamExt, TryStreamExt};
-use log::{debug, error, info, warn};
->>>>>>> 61e17646
 use moka::future::Cache;
 use std::fmt::{Debug, Display, Formatter};
 use std::hash::Hash;
 use std::sync::Arc;
 use std::time::Duration;
+use log::error;
 
 #[derive(Clone)]
 pub struct BoscaCache<V>
@@ -26,7 +20,6 @@
 #[async_trait::async_trait]
 pub trait ClearableCache {
     fn keys(&self) -> Vec<String>;
-    async fn remote_keys(&self) -> Vec<String>;
     async fn clear(&self) -> Result<(), Error>;
 }
 
@@ -43,74 +36,11 @@
         keys
     }
 
-    async fn remote_keys(&self) -> Vec<String> {
-        let keys = self.store.keys().await;
-        if let Ok(keys) = keys {
-            if let Ok(keys) = keys.try_collect::<Vec<_>>().await {
-                return keys;
-            }
-        }
-        Vec::new()
-    }
-
     async fn clear(&self) -> Result<(), Error> {
         self.cache.invalidate_all();
-<<<<<<< HEAD
         self.client.clear(&self.name).await?;
         Ok(())
     }
-=======
-        info!("clearing cache: {}", self.name);
-        let keys = self.store.keys().await?;
-        let keys = keys.try_collect::<Vec<_>>().await?;
-        for key in keys {
-            if let Err(e) = self.store.purge(&key).await {
-                error!("error clearing cache ({}): {}", key, e);
-            }
-        }
-        info!("cache cleared: {}", self.name);
-        Ok(())
-    }
-
-    fn watch(&self) {
-        let store = self.store.clone();
-        let cache = Arc::clone(&self.cache);
-        let name = self.name.clone();
-        tokio::spawn(async move {
-            loop {
-                match store.watch("*").await {
-                    Ok(mut stream) => {
-                        while let Some(value) = stream.next().await {
-                            if let Ok(value) = value {
-                                let k = value.key;
-                                debug!("syncing cache: {} - {}", name, k);
-                                match value.operation {
-                                    Operation::Put => {
-                                        let b = value.value;
-                                        match serde_json::from_slice(&b) {
-                                            Ok(v) => {
-                                                cache.insert(k, v).await;
-                                            }
-                                            Err(e) => {
-                                                error!("error parsing cache: {}", e);
-                                            }
-                                        }
-                                    }
-                                    Operation::Delete | Operation::Purge => {
-                                        cache.invalidate(&k).await;
-                                    }
-                                }
-                            }
-                        }
-                    }
-                    Err(e) => {
-                        error!("error watching cache: {}", e);
-                    }
-                }
-            }
-        });
-    }
->>>>>>> 61e17646
 }
 
 impl<V> Debug for BoscaCache<V>
@@ -153,26 +83,7 @@
             self.cache.insert(key, v.clone()).await;
             Some(v)
         } else {
-<<<<<<< HEAD
             None
-=======
-            match self.store.get(key.clone()).await {
-                Ok(Some(v)) => {
-                    if let Ok(v) = serde_json::from_slice::<V>(&v) {
-                        self.cache.insert(key, v.clone()).await;
-                        Some(v)
-                    } else {
-                        warn!("error getting cache, failed to deserialize");
-                        None
-                    }
-                }
-                Ok(None) => None,
-                Err(e) => {
-                    warn!("error getting cache: {}", e);
-                    None
-                }
-            }
->>>>>>> 61e17646
         }
     }
 
