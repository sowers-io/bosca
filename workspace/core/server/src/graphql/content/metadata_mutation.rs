use crate::context::{BoscaContext, PermissionCheck};
use crate::graphql::content::guide_step::GuideStepObject;
use crate::graphql::content::guide_step_module::GuideStepModuleObject;
use crate::graphql::content::guide_template_mutation::GuideTemplateMutationObject;
use crate::graphql::content::metadata::MetadataObject;
use crate::graphql::content::metadata_relationship::MetadataRelationshipObject;
use crate::graphql::content::metadata_supplementary::MetadataSupplementaryObject;
use crate::graphql::content::metadata_template_mutation::MetadataTemplateMutationObject;
use crate::graphql::content::permission::PermissionObject;
use crate::graphql::workflows::workflow_execution_plan::WorkflowExecutionPlanObject;
use crate::models::bible::bible::BibleInput;
use crate::models::content::collection::MetadataChildInput;
use crate::models::content::comment::CommentInput;
use crate::models::content::comment_status::CommentStatus;
use crate::models::content::document::DocumentInput;
use crate::models::content::metadata::MetadataInput;
use crate::models::content::metadata_relationship::MetadataRelationshipInput;
use crate::models::content::metadata_supplementary::MetadataSupplementaryInput;
use crate::models::content::metadata_workflow_state::{
    MetadataWorkflowCompleteState, MetadataWorkflowState,
};
use crate::models::security::permission::{Permission, PermissionAction, PermissionInput};
use crate::models::workflow::enqueue_request::EnqueueRequest;
use crate::models::workflow::execution_plan::WorkflowExecutionPlan;
use crate::util::upload::upload_file;
use async_graphql::*;
use bytes::Bytes;
use chrono::{DateTime, Timelike, Utc};
use rrule::RRuleSet;
use uuid::Uuid;

#[derive(InputObject, Clone, Debug, Default)]
pub struct WorkflowConfigurationInput {
    pub activity_id: String,
    pub configuration: serde_json::Value,
}

pub struct MetadataMutationObject {}

#[Object(name = "MetadataMutation")]
impl MetadataMutationObject {
    async fn add(
        &self,
        ctx: &Context<'_>,
        metadata: MetadataInput,
        collection_item_attributes: Option<serde_json::Value>,
    ) -> Result<MetadataObject, Error> {
        let ctx = ctx.data::<BoscaContext>()?;
        let parent_collection_id = match &metadata.parent_collection_id {
            Some(id) => Uuid::parse_str(id),
            None => Uuid::parse_str("00000000-0000-0000-0000-000000000000"),
        }?;
        let check =
            PermissionCheck::new_with_collection_id(parent_collection_id, PermissionAction::Edit);
        let collection = ctx.collection_permission_check(check).await?;
        if collection.items_locked && !ctx.has_service_account().await? {
            return Err(Error::new("locked"));
        }
        let (metadata_id, version, active_version) = ctx
            .content
            .metadata
            .add(ctx, &metadata, collection_item_attributes)
            .await?;
        let new_metadata = if version == active_version {
            ctx.content.metadata.get(&metadata_id).await?.unwrap()
        } else {
            ctx.content
                .metadata
                .get_by_version(&metadata_id, version)
                .await?
                .unwrap()
        };
        Ok(new_metadata.into())
    }

    async fn add_comment(
        &self,
        ctx: &Context<'_>,
        metadata_id: String,
        metadata_version: i32,
        comment: CommentInput,
    ) -> Result<i64, Error> {
        let ctx = ctx.data::<BoscaContext>()?;
        if ctx.principal.anonymous {
            return Err(Error::new("unauthorized"));
        }
        let metadata_id = Uuid::parse_str(&metadata_id)?;
        let check = PermissionCheck::new_with_metadata_id_with_version(
            metadata_id,
            metadata_version,
            PermissionAction::View,
        );
        let mut metadata = ctx.metadata_permission_check(check).await?;
        if !metadata.comments_enabled {
            let check = PermissionCheck::new_with_metadata(
                metadata,
                PermissionAction::Manage,
            );
            metadata = ctx.metadata_permission_check(check).await?;
        }
        if comment.parent_id.is_none() && !metadata.comment_replies_enabled {
            let check = PermissionCheck::new_with_metadata(
                metadata,
                PermissionAction::Manage,
            );
            metadata = ctx.metadata_permission_check(check).await?;
        }
        let profile = ctx.profile.get_by_principal(&ctx.principal.id).await?;
<<<<<<< HEAD
        let profile = profile.ok_or(Error::new("unauthorized"))?;
        for attr in ctx.profile.get_attributes(&profile.id).await? {
            if attr.type_id == "bosca.profiles.comment.disabled" {
                return Ok(1);
            }
=======
        if let Some(profile) = profile {
            let comment_id = ctx
                .content
                .comments
                .add_metadata_comment(ctx, &profile.id, &metadata_id, metadata_version, &comment)
                .await?;

            // Trigger moderation workflow for new comments with PENDING status
            if comment.status == CommentStatus::Pending {
                let mut request = EnqueueRequest {
                    workflow_id: Some("moderation.openai.comment".to_string()),
                    comment_id: Some(comment_id),
                    ..Default::default()
                };
                ctx.workflow.enqueue_workflow(ctx, &mut request).await?;
            }

            Ok(comment_id)
        } else {
            Err(Error::new("unauthenticated"))
>>>>>>> c29e3f81
        }
        let mut profile_id = profile.id.clone();
        let mut impersonator_id = None::<Uuid>;
        if let Some(impersonate_id) = &comment.impersonate_id {
            let check = PermissionCheck::new_with_metadata(
                metadata,
                PermissionAction::Manage,
            );
            ctx.metadata_permission_check(check).await?;
            impersonator_id = Some(profile_id.clone());
            profile_id = Uuid::parse_str(&impersonate_id)?;
        }
        Ok(ctx
            .content
            .comments
            .add_metadata_comment(
                ctx,
                &profile_id,
                impersonator_id,
                &metadata_id,
                metadata_version,
                &comment,
            )
            .await?)
    }

    async fn set_comment_status(
        &self,
        ctx: &Context<'_>,
        metadata_id: String,
        metadata_version: i32,
        comment_id: i64,
        status: CommentStatus,
    ) -> Result<bool, Error> {
        let ctx = ctx.data::<BoscaContext>()?;
        let id = Uuid::parse_str(&metadata_id)?;
        let check = PermissionCheck::new_with_metadata_id_with_version(
            id,
            metadata_version,
            PermissionAction::Manage,
        );
        let metadata = ctx.metadata_permission_check(check).await?;
        ctx.content
            .comments
            .set_metadata_comment_status(&metadata.id, &metadata.version, comment_id, status)
            .await?;
        Ok(true)
    }

    async fn set_comment_attributes(
        &self,
        ctx: &Context<'_>,
        metadata_id: String,
        metadata_version: i32,
        comment_id: i64,
        attributes: serde_json::Value,
    ) -> Result<bool, Error> {
        let ctx = ctx.data::<BoscaContext>()?;
        let id = Uuid::parse_str(&metadata_id)?;
        let check = PermissionCheck::new_with_metadata_id_with_version(
            id,
            metadata_version,
            PermissionAction::Manage,
        );
        let metadata = ctx.metadata_permission_check(check).await?;
        ctx.content
            .comments
            .set_metadata_comment_attributes(
                &metadata.id,
                &metadata.version,
                comment_id,
                &attributes,
            )
            .await?;
        Ok(true)
    }

    async fn set_comment_system_attributes(
        &self,
        ctx: &Context<'_>,
        metadata_id: String,
        metadata_version: i32,
        comment_id: i64,
        attributes: serde_json::Value,
    ) -> Result<bool, Error> {
        let ctx = ctx.data::<BoscaContext>()?;
        let id = Uuid::parse_str(&metadata_id)?;
        let check = PermissionCheck::new_with_metadata_id_with_version(
            id,
            metadata_version,
            PermissionAction::Manage,
        );
        let metadata = ctx.metadata_permission_check(check).await?;
        ctx.content
            .comments
            .set_metadata_comment_system_attributes(
                &metadata.id,
                &metadata.version,
                comment_id,
                &attributes,
            )
            .await?;
        Ok(true)
    }

    async fn delete_comment(
        &self,
        ctx: &Context<'_>,
        metadata_id: String,
        metadata_version: i32,
        comment_id: i64,
    ) -> Result<bool, Error> {
        let ctx = ctx.data::<BoscaContext>()?;
        let id = Uuid::parse_str(&metadata_id)?;
        let check = PermissionCheck::new_with_metadata_id_with_version(
            id,
            metadata_version,
            PermissionAction::Manage,
        );
        let manager = ctx.metadata_permission_check(check).await.is_ok();
        if manager {
            ctx.content
                .comments
                .delete_metadata_comment(&id, &metadata_version, comment_id)
                .await?;
        } else {
            let profile = ctx.profile.get_by_principal(&ctx.principal.id).await?;
            let profile_id = profile.map(|p| p.id).unwrap_or(Uuid::nil());
            ctx.content
                .comments
                .delete_metadata_comment_by_profile_id(
                    &id,
                    &metadata_version,
                    comment_id,
                    &profile_id,
                )
                .await?;
        }
        Ok(true)
    }

    async fn template(
        &self,
        ctx: &Context<'_>,
        metadata_id: String,
        metadata_version: i32,
    ) -> Result<MetadataTemplateMutationObject, Error> {
        let ctx = ctx.data::<BoscaContext>()?;
        let id = Uuid::parse_str(&metadata_id)?;
        let check = PermissionCheck::new_with_metadata_id_with_version(
            id,
            metadata_version,
            PermissionAction::Edit,
        );
        let metadata = ctx.metadata_permission_check(check).await?;
        Ok(MetadataTemplateMutationObject::new(metadata))
    }

    async fn guide_template(
        &self,
        ctx: &Context<'_>,
        metadata_id: String,
        metadata_version: i32,
    ) -> Result<GuideTemplateMutationObject, Error> {
        let ctx = ctx.data::<BoscaContext>()?;
        let id = Uuid::parse_str(&metadata_id)?;
        let check = PermissionCheck::new_with_metadata_id_with_version(
            id,
            metadata_version,
            PermissionAction::Edit,
        );
        let metadata = ctx.metadata_permission_check(check).await?;
        Ok(GuideTemplateMutationObject::new(metadata))
    }

    async fn add_document(
        &self,
        ctx: &Context<'_>,
        parent_collection_id: String,
        template_id: String,
        template_version: i32,
    ) -> Result<Option<MetadataObject>, Error> {
        let ctx = ctx.data::<BoscaContext>()?;
        let parent_collection_id = Uuid::parse_str(parent_collection_id.as_str())?;
        let check =
            PermissionCheck::new_with_collection_id(parent_collection_id, PermissionAction::Edit);
        let collection = ctx.collection_permission_check(check).await?;
        if collection.items_locked && !ctx.has_service_account().await? {
            return Err(Error::new("locked"));
        }
        let template_id = Uuid::parse_str(template_id.as_str())?;
        let permissions = ctx
            .content
            .collection_permissions
            .get(&parent_collection_id)
            .await?;
        let (id, _) = ctx
            .content
            .documents
            .add_document_from_template(
                ctx,
                Some(parent_collection_id),
                &template_id,
                template_version,
                "New Document",
                "bosca/v-document",
                &permissions,
            )
            .await?;
        let metadata = ctx.content.metadata.get(&id).await?;
        Ok(metadata.map(MetadataObject::new))
    }

    async fn add_guide(
        &self,
        ctx: &Context<'_>,
        parent_collection_id: String,
        template_id: String,
        template_version: i32,
    ) -> Result<Option<MetadataObject>, Error> {
        let ctx = ctx.data::<BoscaContext>()?;
        let parent_collection_id = Uuid::parse_str(&parent_collection_id)?;
        let check =
            PermissionCheck::new_with_collection_id(parent_collection_id, PermissionAction::Edit);
        let collection = ctx.collection_permission_check(check).await?;
        if collection.items_locked && !ctx.has_service_account().await? {
            return Err(Error::new("locked"));
        }
        let permissions = ctx
            .content
            .collection_permissions
            .get(&parent_collection_id)
            .await?;
        let template_id = Uuid::parse_str(&template_id)?;
        let (id, _) = ctx
            .content
            .guides
            .add_guide_from_template(
                ctx,
                &parent_collection_id,
                &template_id,
                template_version,
                &permissions,
            )
            .await?;
        let metadata = ctx.content.metadata.get(&id).await?;
        Ok(metadata.map(MetadataObject::new))
    }

    async fn set_guide_start_date(
        &self,
        ctx: &Context<'_>,
        metadata_id: String,
        metadata_version: i32,
        date: DateTime<Utc>,
    ) -> Result<Option<MetadataObject>, Error> {
        let ctx = ctx.data::<BoscaContext>()?;
        let metadata_id = Uuid::parse_str(&metadata_id)?;
        let check = PermissionCheck::new_with_metadata_id_with_version(
            metadata_id,
            metadata_version,
            PermissionAction::Edit,
        );
        let metadata = ctx.metadata_permission_check(check).await?;
        if metadata.locked && !ctx.has_service_account().await? {
            return Err(Error::new("locked"));
        }
        if let Some(guide) = ctx
            .content
            .guides
            .get_guide(&metadata_id, metadata_version)
            .await?
        {
            if let Some(rrule) = guide.rrule {
                let date = date
                    .with_hour(0)
                    .unwrap()
                    .with_minute(0)
                    .unwrap()
                    .with_second(0)
                    .unwrap()
                    .with_nanosecond(0)
                    .unwrap();
                let new_rrule = RRuleSet::new(date.with_timezone(&rrule::Tz::UTC))
                    .set_exdates(rrule.get_exdate().clone())
                    .set_rrules(rrule.get_rrule().clone())
                    .set_rdates(rrule.get_rdate().clone());
                ctx.content
                    .guides
                    .set_guide_rrule(ctx, &metadata_id, metadata_version, new_rrule)
                    .await?;
            } else {
                return Err(Error::new("guide rrule not found"));
            }
        } else {
            return Err(Error::new("guide not found"));
        }
        if metadata.version == metadata_version {
            let metadata = ctx.content.metadata.get(&metadata_id).await?;
            Ok(metadata.map(MetadataObject::new))
        } else {
            let metadata = ctx
                .content
                .metadata
                .get_by_version(&metadata_id, metadata_version)
                .await?;
            Ok(metadata.map(MetadataObject::new))
        }
    }

    async fn delete_guide_step(
        &self,
        ctx: &Context<'_>,
        metadata_id: String,
        metadata_version: i32,
        step_id: i64,
    ) -> Result<bool, Error> {
        let ctx = ctx.data::<BoscaContext>()?;
        let metadata_id = Uuid::parse_str(&metadata_id)?;
        let check = PermissionCheck::new_with_metadata_id_with_version(
            metadata_id,
            metadata_version,
            PermissionAction::Delete,
        );
        let metadata = ctx.metadata_permission_check(check).await?;
        if metadata.locked && !ctx.has_service_account().await? {
            return Err(Error::new("locked"));
        }
        ctx.content
            .guides
            .delete_guide_step(ctx, &metadata_id, metadata_version, step_id)
            .await?;
        Ok(true)
    }

    async fn delete_guide(
        &self,
        ctx: &Context<'_>,
        metadata_id: String,
        metadata_version: i32,
    ) -> Result<bool, Error> {
        let ctx = ctx.data::<BoscaContext>()?;
        let metadata_id = Uuid::parse_str(&metadata_id)?;
        let check = PermissionCheck::new_with_metadata_id_with_version(
            metadata_id,
            metadata_version,
            PermissionAction::Delete,
        );
        let metadata = ctx.metadata_permission_check(check).await?;
        if metadata.locked && !ctx.has_service_account().await? {
            return Err(Error::new("locked"));
        }
        ctx.content
            .guides
            .delete_guide(ctx, &metadata_id, metadata_version)
            .await?;
        Ok(true)
    }

    #[allow(clippy::too_many_arguments)]
    async fn add_guide_step(
        &self,
        ctx: &Context<'_>,
        metadata_id: String,
        metadata_version: i32,
        template_id: String,
        template_version: i32,
        template_step_id: i64,
        sort: i32,
    ) -> Result<GuideStepObject, Error> {
        let ctx = ctx.data::<BoscaContext>()?;
        let template_id = Uuid::parse_str(template_id.as_str())?;
        let metadata_id = Uuid::parse_str(&metadata_id)?;
        let check = PermissionCheck::new_with_metadata_id_with_version(
            metadata_id,
            metadata_version,
            PermissionAction::Edit,
        );
        let metadata = ctx.metadata_permission_check(check).await?;
        if metadata.locked && !ctx.has_service_account().await? {
            return Err(Error::new("locked"));
        }
        let permissions = ctx
            .content
            .metadata_permissions
            .get_metadata_permissions(&metadata_id)
            .await?;
        let check = PermissionCheck::new_with_metadata_id_with_version(
            template_id,
            template_version,
            PermissionAction::View,
        );
        let template = ctx.metadata_permission_check(check).await?;
        if template.content_type != "bosca/v-document-template" {
            return Err(Error::new("invalid template"));
        }
        let Some(template_step) = ctx
            .content
            .guides
            .get_template_step(&template.id, template.version, template_step_id)
            .await?
        else {
            return Err(Error::new("invalid step"));
        };
        let Some(guide) = ctx
            .content
            .guides
            .get_guide(&metadata_id, metadata_version)
            .await?
        else {
            return Err(Error::new("guide not found"));
        };
        let step = ctx
            .content
            .guides
            .add_guide_step_from_template(
                ctx,
                &metadata_id,
                metadata_version,
                sort as usize,
                &template_step,
                &permissions,
            )
            .await?;
        Ok(if let Some(rrule) = guide.rrule.clone() {
            // TODO: cache this somewhere
            let recurrences = rrule.all((step.sort + 1) as u16);
            let date = recurrences
                .dates
                .into_iter()
                .map(|d| d.to_utc())
                .next_back();
            GuideStepObject::new(step, date)
        } else {
            GuideStepObject::new(step, None)
        })
    }

    #[allow(clippy::too_many_arguments)]
    async fn add_guide_step_module(
        &self,
        ctx: &Context<'_>,
        metadata_id: String,
        metadata_version: i32,
        step_id: i64,
        template_id: String,
        template_version: i32,
        template_step_id: i64,
        template_module_id: i64,
        sort: i32,
    ) -> Result<GuideStepModuleObject, Error> {
        let ctx = ctx.data::<BoscaContext>()?;
        let template_id = Uuid::parse_str(template_id.as_str())?;
        let metadata_id = Uuid::parse_str(&metadata_id)?;
        let check = PermissionCheck::new_with_metadata_id_with_version(
            metadata_id,
            metadata_version,
            PermissionAction::Edit,
        );
        let metadata = ctx.metadata_permission_check(check).await?;
        if metadata.locked && !ctx.has_service_account().await? {
            return Err(Error::new("locked"));
        }
        let permissions = ctx
            .content
            .metadata_permissions
            .get_metadata_permissions(&metadata_id)
            .await?;
        let check = PermissionCheck::new_with_metadata_id_with_version(
            template_id,
            template_version,
            PermissionAction::View,
        );
        let template = ctx.metadata_permission_check(check).await?;
        if template.content_type != "bosca/v-guide-module-template" {
            return Err(Error::new("invalid template"));
        }
        let template_module = ctx
            .content
            .guides
            .get_template_step_module(
                &template_id,
                template_version,
                template_step_id,
                template_module_id,
            )
            .await?;
        let Some(template_module) = template_module else {
            return Err(Error::new("invalid module"));
        };
        let module = ctx
            .content
            .guides
            .add_guide_module_from_template(
                ctx,
                &metadata_id,
                metadata_version,
                step_id,
                sort as usize,
                &template_module,
                &permissions,
            )
            .await?;
        Ok(GuideStepModuleObject::new(module))
    }

    async fn edit(
        &self,
        ctx: &Context<'_>,
        id: String,
        metadata: MetadataInput,
    ) -> Result<MetadataObject, Error> {
        let ctx = ctx.data::<BoscaContext>()?;
        let id = Uuid::parse_str(id.as_str())?;
        let check = PermissionCheck::new_with_metadata_id(id, PermissionAction::Edit);
        let current = ctx.metadata_permission_check(check).await?;
        if current.locked && !ctx.has_service_account().await? {
            return Err(Error::new("locked"));
        }
        ctx.content.metadata.edit(ctx, &id, &metadata).await?;
        match ctx.content.metadata.get(&id).await? {
            Some(metadata) => Ok(metadata.into()),
            None => Err(Error::new("Error creating metadata")),
        }
    }

    async fn add_bulk(
        &self,
        ctx: &Context<'_>,
        metadatas: Vec<MetadataChildInput>,
    ) -> Result<Vec<MetadataObject>, Error> {
        let ctx = ctx.data::<BoscaContext>()?;

        let root_collection_id = Uuid::parse_str("00000000-0000-0000-0000-000000000000")?;

        for metadata in metadatas.iter() {
            let parent_collection_id = match &metadata.metadata.parent_collection_id {
                Some(id) => Uuid::parse_str(id)?,
                None => root_collection_id,
            };
            let check = PermissionCheck::new_with_collection_id(
                parent_collection_id,
                PermissionAction::Edit,
            );
            let collection = ctx.collection_permission_check(check).await?;
            if collection.items_locked && !ctx.has_service_account().await? {
                return Err(Error::new("locked"));
            }
        }

        let mut metadatas = metadatas;
        let metadata_ids = ctx
            .content
            .metadata
            .add_all(ctx, &mut metadatas, true)
            .await?;
        let mut metadatas = Vec::new();
        for (id, version, active_version) in metadata_ids {
            let metadata = if version == active_version {
                ctx.content.metadata.get(&id).await?.unwrap()
            } else {
                ctx.content
                    .metadata
                    .get_by_version(&id, version)
                    .await?
                    .unwrap()
            };
            metadatas.push(metadata.into());
        }
        Ok(metadatas)
    }

    async fn delete(&self, ctx: &Context<'_>, metadata_id: String) -> Result<bool, Error> {
        let ctx = ctx.data::<BoscaContext>()?;
        let id = Uuid::parse_str(metadata_id.as_str())?;
        let check = PermissionCheck::new_with_metadata_id(id, PermissionAction::Delete);
        let metadata = ctx.metadata_permission_check(check).await?;
        ctx.content.metadata.mark_deleted(ctx, &metadata.id).await?;
        Ok(true)
    }

    async fn permanently_delete(
        &self,
        ctx: &Context<'_>,
        metadata_id: String,
    ) -> Result<bool, Error> {
        let ctx = ctx.data::<BoscaContext>()?;
        let id = Uuid::parse_str(metadata_id.as_str())?;
        ctx.check_has_service_account().await?;
        ctx.content.metadata.delete(ctx, &id).await?;
        Ok(true)
    }

    async fn delete_content(&self, ctx: &Context<'_>, metadata_id: String) -> Result<bool, Error> {
        let ctx = ctx.data::<BoscaContext>()?;
        let id = Uuid::parse_str(metadata_id.as_str())?;
        let check = PermissionCheck::new_with_metadata_id(id, PermissionAction::Delete);
        let metadata = ctx.metadata_permission_check(check).await?;
        if metadata.locked && !ctx.has_service_account().await? {
            return Err(Error::new("locked"));
        }
        if metadata.uploaded.is_some() {
            ctx.content.metadata.set_upload_removed(ctx, &id).await?;
            return Ok(true);
        }
        Ok(false)
    }

    async fn set_categories(
        &self,
        ctx: &Context<'_>,
        metadata_id: String,
        category_ids: Vec<String>,
    ) -> Result<bool, Error> {
        let ctx = ctx.data::<BoscaContext>()?;
        let id = Uuid::parse_str(metadata_id.as_str())?;
        let check = PermissionCheck::new_with_metadata_id(id, PermissionAction::Edit);
        let metadata = ctx.metadata_permission_check(check).await?;
        if metadata.locked && !ctx.has_service_account().await? {
            return Err(Error::new("locked"));
        }
        let mut ids = Vec::new();
        for category_id in category_ids {
            let id = Uuid::parse_str(&category_id)?;
            ids.push(id);
        }
        ctx.content.metadata.set_categories(ctx, &id, &ids).await?;
        Ok(true)
    }

    async fn add_category(
        &self,
        ctx: &Context<'_>,
        metadata_id: String,
        category_id: String,
    ) -> Result<bool, Error> {
        let ctx = ctx.data::<BoscaContext>()?;
        let id = Uuid::parse_str(metadata_id.as_str())?;
        let check = PermissionCheck::new_with_metadata_id(id, PermissionAction::Edit);
        let metadata = ctx.metadata_permission_check(check).await?;
        if metadata.locked && !ctx.has_service_account().await? {
            return Err(Error::new("locked"));
        }
        let category_id = Uuid::parse_str(category_id.as_str())?;
        ctx.content
            .metadata
            .add_category(ctx, &id, &category_id)
            .await?;
        Ok(true)
    }

    async fn delete_category(
        &self,
        ctx: &Context<'_>,
        metadata_id: String,
        category_id: String,
    ) -> Result<bool, Error> {
        let ctx = ctx.data::<BoscaContext>()?;
        let id = Uuid::parse_str(metadata_id.as_str())?;
        let check = PermissionCheck::new_with_metadata_id(id, PermissionAction::Edit);
        let metadata = ctx.metadata_permission_check(check).await?;
        if metadata.locked && !ctx.has_service_account().await? {
            return Err(Error::new("locked"));
        }
        let category_id = Uuid::parse_str(category_id.as_str())?;
        ctx.content
            .metadata
            .delete_category(ctx, &id, &category_id)
            .await?;
        Ok(true)
    }

    async fn add_trait(
        &self,
        ctx: &Context<'_>,
        metadata_id: String,
        trait_id: String,
    ) -> Result<Vec<WorkflowExecutionPlanObject>, Error> {
        let ctx = ctx.data::<BoscaContext>()?;
        let id = Uuid::parse_str(metadata_id.as_str())?;
        let check = PermissionCheck::new_with_metadata_id(id, PermissionAction::Manage);
        let metadata = ctx.metadata_permission_check(check).await?;
        if metadata.locked && !ctx.has_service_account().await? {
            return Err(Error::new("locked"));
        }
        ctx.content.metadata.add_trait(ctx, &id, &trait_id).await?;
        if metadata.ready.is_some() {
            let mut request = EnqueueRequest {
                trait_id: Some(trait_id),
                metadata_id: Some(metadata.id),
                metadata_version: Some(metadata.version),
                ..Default::default()
            };
            let plans = ctx.workflow.enqueue_workflow(ctx, &mut request).await?;
            Ok(plans.into_iter().map(WorkflowExecutionPlan::into).collect())
        } else {
            Ok(vec![])
        }
    }

    async fn delete_trait(
        &self,
        ctx: &Context<'_>,
        metadata_id: String,
        trait_id: String,
    ) -> Result<Vec<WorkflowExecutionPlanObject>, Error> {
        let ctx = ctx.data::<BoscaContext>()?;
        let id = Uuid::parse_str(metadata_id.as_str())?;
        let t = ctx.workflow.get_trait(&trait_id).await?;
        if t.is_none() {
            return Ok(Vec::new());
        }
        let check = PermissionCheck::new_with_metadata_id(id, PermissionAction::Manage);
        let metadata = ctx.metadata_permission_check(check).await?;
        if metadata.locked && !ctx.has_service_account().await? {
            return Err(Error::new("locked"));
        }
        ctx.content
            .metadata
            .delete_trait(ctx, &id, &trait_id)
            .await?;
        if t.is_some() && t.as_ref().unwrap().delete_workflow_id.is_some() {
            let mut request = EnqueueRequest {
                workflow_id: t.unwrap().delete_workflow_id.clone(),
                metadata_id: Some(metadata.id),
                metadata_version: Some(metadata.version),
                ..Default::default()
            };
            let plan = ctx.workflow.enqueue_workflow(ctx, &mut request).await?;
            return Ok(plan
                .into_iter()
                .map(WorkflowExecutionPlanObject::new)
                .collect());
        }
        Ok(Vec::new())
    }

    async fn set_public(
        &self,
        ctx: &Context<'_>,
        id: String,
        public: bool,
    ) -> Result<MetadataObject, Error> {
        let ctx = ctx.data::<BoscaContext>()?;
        let id = Uuid::parse_str(id.as_str())?;
        let check = PermissionCheck::new_with_metadata_id(id, PermissionAction::Edit);
        let mut metadata = ctx.metadata_permission_check(check).await?;
        if metadata.locked && !ctx.has_service_account().await? {
            return Err(Error::new("locked"));
        }
        ctx.content.metadata.set_public(ctx, &id, public).await?;
        metadata.public = public;
        Ok(metadata.into())
    }

    async fn set_public_content(
        &self,
        ctx: &Context<'_>,
        id: String,
        public: bool,
    ) -> Result<MetadataObject, Error> {
        let ctx = ctx.data::<BoscaContext>()?;
        let id = Uuid::parse_str(id.as_str())?;
        let check = PermissionCheck::new_with_metadata_id(id, PermissionAction::Edit);
        let mut metadata = ctx.metadata_permission_check(check).await?;
        if metadata.locked && !ctx.has_service_account().await? {
            return Err(Error::new("locked"));
        }
        ctx.content
            .metadata
            .set_public_content(ctx, &id, public)
            .await?;
        metadata.public = public;
        Ok(metadata.into())
    }

    async fn set_public_supplementary(
        &self,
        ctx: &Context<'_>,
        id: String,
        public: bool,
    ) -> Result<MetadataObject, Error> {
        let ctx = ctx.data::<BoscaContext>()?;
        let id = Uuid::parse_str(id.as_str())?;
        let check = PermissionCheck::new_with_metadata_id(id, PermissionAction::Edit);
        let mut metadata = ctx.metadata_permission_check(check).await?;
        if metadata.locked && !ctx.has_service_account().await? {
            return Err(Error::new("locked"));
        }
        ctx.content
            .metadata_supplementary
            .set_supplementary_public(ctx, &id, public)
            .await?;
        metadata.public = public;
        Ok(metadata.into())
    }

    async fn add_permission(
        &self,
        ctx: &Context<'_>,
        permission: PermissionInput,
    ) -> Result<PermissionObject, Error> {
        let ctx = ctx.data::<BoscaContext>()?;
        let permission: Permission = permission.into();
        let check =
            PermissionCheck::new_with_metadata_id(permission.entity_id, PermissionAction::Manage);
        let metadata = ctx.metadata_permission_check(check).await?;
        if metadata.locked && !ctx.has_service_account().await? {
            return Err(Error::new("locked"));
        }
        ctx.content
            .metadata_permissions
            .add_metadata_permission(ctx, &permission)
            .await?;
        Ok(permission.into())
    }

    async fn delete_permission(
        &self,
        ctx: &Context<'_>,
        permission: PermissionInput,
    ) -> Result<PermissionObject, Error> {
        let ctx = ctx.data::<BoscaContext>()?;
        let permission: Permission = permission.into();
        let check =
            PermissionCheck::new_with_metadata_id(permission.entity_id, PermissionAction::Manage);
        let metadata = ctx.metadata_permission_check(check).await?;
        if metadata.locked && !ctx.has_service_account().await? {
            return Err(Error::new("locked"));
        }
        ctx.content
            .metadata_permissions
            .delete_metadata_permission(ctx, &permission)
            .await?;
        Ok(permission.into())
    }

    async fn add_relationship(
        &self,
        ctx: &Context<'_>,
        relationship: MetadataRelationshipInput,
    ) -> Result<MetadataRelationshipObject, Error> {
        let ctx = ctx.data::<BoscaContext>()?;
        let id1 = Uuid::parse_str(relationship.id1.as_str())?;
        let check = PermissionCheck::new_with_metadata_id(id1, PermissionAction::Edit);
        let metadata = ctx.metadata_permission_check(check).await?;
        if metadata.locked && !ctx.has_service_account().await? {
            return Err(Error::new("locked"));
        }
        let id2 = Uuid::parse_str(relationship.id2.as_str())?;
        let check = PermissionCheck::new_with_metadata_id(id2, PermissionAction::Edit);
        let metadata = ctx.metadata_permission_check(check).await?;
        ctx.content
            .metadata
            .add_relationship(ctx, &relationship)
            .await?;
        match ctx.content.metadata.get_relationship(&id1, &id2).await? {
            Some(relationship) => Ok(MetadataRelationshipObject::new(relationship, metadata)),
            None => Err(Error::new("error creating relationship")),
        }
    }

    async fn edit_relationship(
        &self,
        ctx: &Context<'_>,
        relationship: MetadataRelationshipInput,
    ) -> Result<bool, Error> {
        let ctx = ctx.data::<BoscaContext>()?;
        let id1 = Uuid::parse_str(relationship.id1.as_str())?;
        let check = PermissionCheck::new_with_metadata_id(id1, PermissionAction::Edit);
        let metadata = ctx.metadata_permission_check(check).await?;
        if metadata.locked && !ctx.has_service_account().await? {
            return Err(Error::new("locked"));
        }
        let id2 = Uuid::parse_str(relationship.id2.as_str())?;
        let check = PermissionCheck::new_with_metadata_id(id2, PermissionAction::Manage);
        ctx.metadata_permission_check(check).await?;
        ctx.content
            .metadata
            .edit_relationship(
                ctx,
                &id1,
                &id2,
                &relationship.relationship,
                &relationship.attributes,
            )
            .await?;
        Ok(true)
    }

    async fn delete_relationship(
        &self,
        ctx: &Context<'_>,
        id1: String,
        id2: String,
        relationship: String,
    ) -> Result<bool, Error> {
        let ctx = ctx.data::<BoscaContext>()?;
        let id1 = Uuid::parse_str(id1.as_str())?;
        let check = PermissionCheck::new_with_metadata_id(id1, PermissionAction::Edit);
        let metadata = ctx.metadata_permission_check(check).await?;
        if metadata.locked && !ctx.has_service_account().await? {
            return Err(Error::new("locked"));
        }
        let id2 = Uuid::parse_str(id2.as_str())?;
        let check = PermissionCheck::new_with_metadata_id(id2, PermissionAction::Edit);
        ctx.metadata_permission_check(check).await?;
        ctx.content
            .metadata
            .delete_relationship(ctx, &id1, &id2, &relationship)
            .await?;
        Ok(true)
    }

    async fn set_locked(
        &self,
        ctx: &Context<'_>,
        id: String,
        version: i32,
        locked: bool,
    ) -> Result<MetadataObject, Error> {
        let ctx = ctx.data::<BoscaContext>()?;
        let id = Uuid::parse_str(&id)?;
        let check =
            PermissionCheck::new_with_metadata_id_with_version(id, version, PermissionAction::Edit);
        ctx.metadata_permission_check(check).await?;
        ctx.content
            .metadata
            .set_locked(ctx, &id, version, locked)
            .await?;
        let check =
            PermissionCheck::new_with_metadata_id_with_version(id, version, PermissionAction::View);
        let metadata = ctx.metadata_permission_check(check).await?;
        Ok(metadata.into())
    }

    async fn set_workflow_state(
        &self,
        ctx: &Context<'_>,
        state: MetadataWorkflowState,
    ) -> Result<bool, Error> {
        let ctx = ctx.data::<BoscaContext>()?;
        let id = Uuid::parse_str(state.metadata_id.as_str())?;
        ctx.check_has_service_account().await?;
        if let Some(metadata) = ctx.content.metadata.get(&id).await? {
            ctx.content
                .metadata_workflows
                .set_state(
                    ctx,
                    &ctx.principal,
                    &metadata,
                    &state.state_id,
                    None,
                    &state.status,
                    true,
                    state.immediate,
                )
                .await?;
            Ok(true)
        } else {
            Ok(false)
        }
    }

    async fn set_workflow_state_complete(
        &self,
        ctx: &Context<'_>,
        state: MetadataWorkflowCompleteState,
    ) -> Result<bool, Error> {
        let ctx = ctx.data::<BoscaContext>()?;
        let id = Uuid::parse_str(state.metadata_id.as_str())?;
        ctx.check_has_service_account().await?;
        if let Some(metadata) = ctx.content.metadata.get(&id).await? {
            let mut state_id = metadata.workflow_state_id.clone();
            if metadata.workflow_state_pending_id.is_some() {
                state_id = metadata.workflow_state_pending_id.clone().unwrap();
            }
            ctx.content
                .metadata_workflows
                .set_state(
                    ctx,
                    &ctx.principal,
                    &metadata,
                    &state_id,
                    None,
                    &state.status,
                    true,
                    true,
                )
                .await?;
            Ok(true)
        } else {
            Ok(false)
        }
    }

    async fn set_metadata_attributes(
        &self,
        ctx: &Context<'_>,
        id: String,
        attributes: serde_json::Value,
    ) -> Result<bool, Error> {
        let ctx = ctx.data::<BoscaContext>()?;
        let metadata_id = Uuid::parse_str(id.as_str())?;
        let check = PermissionCheck::new_with_metadata_id(metadata_id, PermissionAction::Edit);
        let metadata = ctx.metadata_permission_check(check).await?;
        if metadata.locked && !ctx.has_service_account().await? {
            return Err(Error::new("locked"));
        }
        ctx.content
            .metadata
            .set_attributes(ctx, &metadata_id, attributes)
            .await?;
        Ok(true)
    }

    async fn merge_metadata_attributes(
        &self,
        ctx: &Context<'_>,
        id: String,
        attributes: serde_json::Value,
    ) -> Result<bool, Error> {
        let ctx = ctx.data::<BoscaContext>()?;
        let metadata_id = Uuid::parse_str(id.as_str())?;
        let check = PermissionCheck::new_with_metadata_id(metadata_id, PermissionAction::Edit);
        let metadata = ctx.metadata_permission_check(check).await?;
        if metadata.locked && !ctx.has_service_account().await? {
            return Err(Error::new("locked"));
        }
        ctx.content
            .metadata
            .merge_attributes(ctx, &metadata_id, attributes)
            .await?;
        Ok(true)
    }

    async fn merge_metadata_relationship_attributes(
        &self,
        ctx: &Context<'_>,
        metadata1_id: String,
        metadata2_id: String,
        relationship: String,
        attributes: serde_json::Value,
    ) -> Result<bool, Error> {
        let ctx = ctx.data::<BoscaContext>()?;
        let metadata1_id = Uuid::parse_str(metadata1_id.as_str())?;
        let metadata2_id = Uuid::parse_str(metadata2_id.as_str())?;
        let check = PermissionCheck::new_with_metadata_id(metadata1_id, PermissionAction::Edit);
        let metadata = ctx.metadata_permission_check(check).await?;
        if metadata.locked && !ctx.has_service_account().await? {
            return Err(Error::new("locked"));
        }
        let check = PermissionCheck::new_with_metadata_id(metadata2_id, PermissionAction::Edit);
        ctx.metadata_permission_check(check).await?;
        ctx.content
            .metadata
            .merge_relationship_attributes(
                ctx,
                &metadata1_id,
                &metadata2_id,
                &relationship,
                attributes,
            )
            .await?;
        Ok(true)
    }

    async fn set_metadata_system_attributes(
        &self,
        ctx: &Context<'_>,
        id: String,
        attributes: serde_json::Value,
    ) -> Result<bool, Error> {
        let ctx = ctx.data::<BoscaContext>()?;
        let metadata_id = Uuid::parse_str(id.as_str())?;
        let check = PermissionCheck::new_with_metadata_id(metadata_id, PermissionAction::Manage);
        let metadata = ctx.metadata_permission_check(check).await?;
        if metadata.locked && !ctx.has_service_account().await? {
            return Err(Error::new("locked"));
        }
        ctx.content
            .metadata
            .set_system_attributes(ctx, &metadata_id, attributes)
            .await?;
        Ok(true)
    }

    async fn set_metadata_contents(
        &self,
        ctx: &Context<'_>,
        id: String,
        content_type: Option<String>,
        file: Upload,
    ) -> Result<bool, Error> {
        let octx = ctx;
        let ctx = ctx.data::<BoscaContext>()?;
        let metadata_id = Uuid::parse_str(id.as_str())?;
        let check = PermissionCheck::new_with_metadata_id(metadata_id, PermissionAction::Edit);
        let metadata = ctx.metadata_permission_check(check).await?;
        if metadata.locked && !ctx.has_service_account().await? {
            return Err(Error::new("locked"));
        }
        let path = ctx.storage.get_metadata_path(&metadata, None).await?;
        let len = upload_file(ctx, octx, path, file).await?;
        ctx.content
            .metadata
            .set_uploaded(ctx, &metadata_id, &None, &content_type, len)
            .await?;
        Ok(true)
    }

    async fn set_metadata_text_contents(
        &self,
        ctx: &Context<'_>,
        id: String,
        content_type: Option<String>,
        content: String,
    ) -> Result<bool, Error> {
        let ctx = ctx.data::<BoscaContext>()?;
        let metadata_id = Uuid::parse_str(id.as_str())?;
        let check = PermissionCheck::new_with_metadata_id(metadata_id, PermissionAction::Edit);
        let metadata = ctx.metadata_permission_check(check).await?;
        if metadata.locked && !ctx.has_service_account().await? {
            return Err(Error::new("locked"));
        }
        let path = ctx.storage.get_metadata_path(&metadata, None).await?;
        let bytes: Bytes = content.into();
        let len = bytes.len();
        ctx.storage.put(&path, bytes).await?;
        ctx.content
            .metadata
            .set_uploaded(ctx, &metadata_id, &None, &content_type, len)
            .await?;
        Ok(true)
    }

    async fn set_metadata_json_contents(
        &self,
        ctx: &Context<'_>,
        id: String,
        content_type: Option<String>,
        content: serde_json::Value,
    ) -> Result<bool, Error> {
        let ctx = ctx.data::<BoscaContext>()?;
        let metadata_id = Uuid::parse_str(id.as_str())?;
        let check = PermissionCheck::new_with_metadata_id(metadata_id, PermissionAction::Edit);
        let metadata = ctx.metadata_permission_check(check).await?;
        if metadata.locked && !ctx.has_service_account().await? {
            return Err(Error::new("locked"));
        }
        let path = ctx.storage.get_metadata_path(&metadata, None).await?;
        let content = content.to_string();
        let bytes: Bytes = content.into();
        let len = bytes.len();
        ctx.storage.put(&path, bytes).await?;
        ctx.content
            .metadata
            .set_uploaded(ctx, &metadata_id, &None, &content_type, len)
            .await?;
        Ok(true)
    }

    async fn set_metadata_uploaded(
        &self,
        ctx: &Context<'_>,
        id: String,
        content_type: Option<String>,
        len: usize,
        ready: Option<bool>,
        configurations: Option<Vec<WorkflowConfigurationInput>>,
    ) -> Result<bool, Error> {
        let ctx = ctx.data::<BoscaContext>()?;
        let metadata_id = Uuid::parse_str(id.as_str())?;
        let check = PermissionCheck::new_with_metadata_id(metadata_id, PermissionAction::Edit);
        let metadata = ctx.metadata_permission_check(check).await?;
        if metadata.locked && !ctx.has_service_account().await? {
            return Err(Error::new("locked"));
        }
        ctx.content
            .metadata
            .set_uploaded(ctx, &metadata_id, &None, &content_type, len)
            .await?;
        if ready.is_some()
            && ready.unwrap()
            && metadata.ready.is_none()
            && !ctx
                .content
                .metadata_workflows
                .set_metadata_ready_and_enqueue(ctx, &metadata, configurations)
                .await?
        {
            return Ok(false);
        }
        Ok(true)
    }

    async fn set_metadata_ready(
        &self,
        ctx: &Context<'_>,
        id: String,
        configurations: Option<Vec<WorkflowConfigurationInput>>,
    ) -> Result<bool, Error> {
        let ctx = ctx.data::<BoscaContext>()?;
        let metadata_id = Uuid::parse_str(id.as_str())?;
        let check = PermissionCheck::new_with_metadata_id(metadata_id, PermissionAction::Edit);
        let metadata = ctx.metadata_permission_check(check).await?;
        if metadata.ready.is_some() {
            return Ok(false);
        }
        if metadata.locked && !ctx.has_service_account().await? {
            return Err(Error::new("locked"));
        }
        ctx.content
            .metadata_workflows
            .set_metadata_ready_and_enqueue(ctx, &metadata, configurations)
            .await
    }

    async fn set_metadata_bible(
        &self,
        ctx: &Context<'_>,
        id: String,
        version: i32,
        bible: BibleInput,
    ) -> Result<bool, Error> {
        let ctx = ctx.data::<BoscaContext>()?;
        let metadata_id = Uuid::parse_str(id.as_str())?;
        let check = PermissionCheck::new_with_metadata_id_with_version(
            metadata_id,
            version,
            PermissionAction::Manage,
        );
        let metadata = ctx.metadata_permission_check(check).await?;
        if metadata.locked && !ctx.has_service_account().await? {
            return Err(Error::new("locked"));
        }
        ctx.content
            .bibles
            .set_bible(&metadata.id, metadata.version, &bible)
            .await?;
        Ok(true)
    }

    async fn set_metadata_document(
        &self,
        ctx: &Context<'_>,
        id: String,
        version: i32,
        document: DocumentInput,
    ) -> Result<bool, Error> {
        let ctx = ctx.data::<BoscaContext>()?;
        let metadata_id = Uuid::parse_str(id.as_str())?;
        let check = PermissionCheck::new_with_metadata_id_with_version(
            metadata_id,
            version,
            PermissionAction::Edit,
        );
        let metadata = ctx.metadata_permission_check(check).await?;
        if metadata.locked && !ctx.has_service_account().await? {
            return Err(Error::new("locked"));
        }
        ctx.content
            .documents
            .set_document(&metadata.id, metadata.version, &document)
            .await?;
        Ok(true)
    }

    async fn add_supplementary(
        &self,
        ctx: &Context<'_>,
        supplementary: MetadataSupplementaryInput,
    ) -> Result<MetadataSupplementaryObject, Error> {
        let ctx = ctx.data::<BoscaContext>()?;
        let metadata_id = Uuid::parse_str(supplementary.metadata_id.as_str())?;
        let check = PermissionCheck::new_with_metadata_id(metadata_id, PermissionAction::Manage);
        let metadata = ctx.metadata_permission_check(check).await?;
        if metadata.locked && !ctx.has_service_account().await? {
            return Err(Error::new("locked"));
        }
        let id = ctx
            .content
            .metadata_supplementary
            .add_supplementary(ctx, &supplementary)
            .await?;
        match ctx
            .content
            .metadata_supplementary
            .get_supplementary(&id)
            .await?
        {
            Some(supplementary) => Ok(MetadataSupplementaryObject::new(metadata, supplementary)),
            None => Err(Error::new("Error creating metadata")),
        }
    }

    async fn set_supplementary_uploaded(
        &self,
        ctx: &Context<'_>,
        supplementary_id: String,
        content_type: String,
        len: usize,
    ) -> Result<bool, Error> {
        let ctx = ctx.data::<BoscaContext>()?;
        let supplementary_id = Uuid::parse_str(supplementary_id.as_str())?;
        let check = PermissionCheck::new_with_metadata_supplementary_id(
            supplementary_id,
            PermissionAction::Manage,
        );
        let (metadata, _) = ctx.metadata_supplementary_permission_check(check).await?;
        if metadata.locked && !ctx.has_service_account().await? {
            return Err(Error::new("locked"));
        }
        ctx.content
            .metadata_supplementary
            .set_supplementary_uploaded(ctx, &supplementary_id, content_type.as_str(), len)
            .await?;
        Ok(true)
    }

    async fn set_supplementary_contents(
        &self,
        ctx: &Context<'_>,
        supplementary_id: String,
        content_type: String,
        file: Upload,
    ) -> Result<bool, Error> {
        let octx = ctx;
        let ctx = ctx.data::<BoscaContext>()?;
        let supplementary_id = Uuid::parse_str(supplementary_id.as_str())?;
        let check = PermissionCheck::new_with_metadata_supplementary_id(
            supplementary_id,
            PermissionAction::Manage,
        );
        let (metadata, _) = ctx.metadata_supplementary_permission_check(check).await?;
        if metadata.locked && !ctx.has_service_account().await? {
            return Err(Error::new("locked"));
        }
        let path = ctx
            .storage
            .get_metadata_path(&metadata, Some(supplementary_id))
            .await?;
        let len = upload_file(ctx, octx, path, file).await?;
        ctx.content
            .metadata_supplementary
            .set_supplementary_uploaded(ctx, &supplementary_id, &content_type, len)
            .await?;
        Ok(true)
    }

    async fn set_supplementary_text_contents(
        &self,
        ctx: &Context<'_>,
        supplementary_id: String,
        content_type: String,
        content: String,
    ) -> Result<bool, Error> {
        let ctx = ctx.data::<BoscaContext>()?;
        let supplementary_id = Uuid::parse_str(supplementary_id.as_str())?;
        let check = PermissionCheck::new_with_metadata_supplementary_id(
            supplementary_id,
            PermissionAction::Manage,
        );
        let (metadata, _) = ctx.metadata_supplementary_permission_check(check).await?;
        if metadata.locked && !ctx.has_service_account().await? {
            return Err(Error::new("locked"));
        }
        let path = ctx
            .storage
            .get_metadata_path(&metadata, Some(supplementary_id))
            .await?;
        let bytes: Bytes = content.into();
        let len = bytes.len();
        ctx.storage.put(&path, bytes).await?;
        ctx.content
            .metadata_supplementary
            .set_supplementary_uploaded(ctx, &supplementary_id, &content_type, len)
            .await?;
        Ok(true)
    }

    async fn delete_supplementary(&self, ctx: &Context<'_>, id: String) -> Result<bool, Error> {
        let ctx = ctx.data::<BoscaContext>()?;
        let supplementary_id = Uuid::parse_str(id.as_str())?;
        let check = PermissionCheck::new_with_metadata_supplementary_id(
            supplementary_id,
            PermissionAction::Manage,
        );
        let (metadata, _) = ctx.metadata_supplementary_permission_check(check).await?;
        if metadata.locked && !ctx.has_service_account().await? {
            return Err(Error::new("locked"));
        }
        let path = ctx
            .storage
            .get_metadata_path(&metadata, Some(supplementary_id))
            .await?;
        ctx.storage.delete(&path).await?;
        ctx.content
            .metadata_supplementary
            .delete_supplementary(ctx, &supplementary_id)
            .await?;
        Ok(true)
    }

    async fn detach_supplementary(&self, ctx: &Context<'_>, id: String) -> Result<bool, Error> {
        let ctx = ctx.data::<BoscaContext>()?;
        let supplementary_id = Uuid::parse_str(id.as_str())?;
        let Some(supplementary) = ctx
            .content
            .metadata_supplementary
            .get_supplementary(&supplementary_id)
            .await?
        else {
            return Err(Error::new("Supplementary not found"));
        };
        let check = PermissionCheck::new_with_metadata_id(
            supplementary.metadata_id,
            PermissionAction::Manage,
        );
        let metadata = ctx.metadata_permission_check(check).await?;
        if metadata.locked && !ctx.has_service_account().await? {
            return Err(Error::new("locked"));
        }
        ctx.content
            .metadata_supplementary
            .detach_supplementary(ctx, &supplementary_id)
            .await?;
        Ok(true)
    }
}<|MERGE_RESOLUTION|>--- conflicted
+++ resolved
@@ -106,34 +106,11 @@
             metadata = ctx.metadata_permission_check(check).await?;
         }
         let profile = ctx.profile.get_by_principal(&ctx.principal.id).await?;
-<<<<<<< HEAD
         let profile = profile.ok_or(Error::new("unauthorized"))?;
         for attr in ctx.profile.get_attributes(&profile.id).await? {
             if attr.type_id == "bosca.profiles.comment.disabled" {
                 return Ok(1);
             }
-=======
-        if let Some(profile) = profile {
-            let comment_id = ctx
-                .content
-                .comments
-                .add_metadata_comment(ctx, &profile.id, &metadata_id, metadata_version, &comment)
-                .await?;
-
-            // Trigger moderation workflow for new comments with PENDING status
-            if comment.status == CommentStatus::Pending {
-                let mut request = EnqueueRequest {
-                    workflow_id: Some("moderation.openai.comment".to_string()),
-                    comment_id: Some(comment_id),
-                    ..Default::default()
-                };
-                ctx.workflow.enqueue_workflow(ctx, &mut request).await?;
-            }
-
-            Ok(comment_id)
-        } else {
-            Err(Error::new("unauthenticated"))
->>>>>>> c29e3f81
         }
         let mut profile_id = profile.id.clone();
         let mut impersonator_id = None::<Uuid>;
@@ -230,6 +207,34 @@
         ctx.content
             .comments
             .set_metadata_comment_system_attributes(
+                &metadata.id,
+                &metadata.version,
+                comment_id,
+                &attributes,
+            )
+            .await?;
+        Ok(true)
+    }
+
+    async fn merge_comment_system_attributes(
+        &self,
+        ctx: &Context<'_>,
+        metadata_id: String,
+        metadata_version: i32,
+        comment_id: i64,
+        attributes: serde_json::Value,
+    ) -> Result<bool, Error> {
+        let ctx = ctx.data::<BoscaContext>()?;
+        let id = Uuid::parse_str(&metadata_id)?;
+        let check = PermissionCheck::new_with_metadata_id_with_version(
+            id,
+            metadata_version,
+            PermissionAction::Manage,
+        );
+        let metadata = ctx.metadata_permission_check(check).await?;
+        ctx.content
+            .comments
+            .merge_metadata_comment_system_attributes(
                 &metadata.id,
                 &metadata.version,
                 comment_id,
